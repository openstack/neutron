# Copyright 2011, VMware, Inc.
# All Rights Reserved.
#
#    Licensed under the Apache License, Version 2.0 (the "License"); you may
#    not use this file except in compliance with the License. You may obtain
#    a copy of the License at
#
#         http://www.apache.org/licenses/LICENSE-2.0
#
#    Unless required by applicable law or agreed to in writing, software
#    distributed under the License is distributed on an "AS IS" BASIS, WITHOUT
#    WARRANTIES OR CONDITIONS OF ANY KIND, either express or implied. See the
#    License for the specific language governing permissions and limitations
#    under the License.
#
# Borrowed from nova code base, more utilities will be added/borrowed as and
# when needed.

"""Utilities and helper functions."""

import functools
import importlib
import os
import os.path
import random
import re
import signal
import socket
import sys
import threading
import time
import uuid

import eventlet
from eventlet.green import subprocess
import netaddr
from neutron_lib.api.definitions import availability_zone as az_def
from neutron_lib import constants as n_const
from neutron_lib.db import api as db_api
from neutron_lib.services.trunk import constants as trunk_constants
from neutron_lib.utils import helpers
from oslo_config import cfg
from oslo_db import exception as db_exc
from oslo_log import log as logging
from oslo_utils import excutils
from oslo_utils import timeutils
from oslo_utils import uuidutils
from osprofiler import profiler
import pkg_resources
from sqlalchemy.dialects.mysql import dialect as mysql_dialect
from sqlalchemy.dialects.postgresql import dialect as postgresql_dialect
from sqlalchemy.dialects.sqlite import dialect as sqlite_dialect
from sqlalchemy.sql.expression import func as sql_func

import neutron
from neutron._i18n import _
from neutron.api import api_common

TIME_FORMAT = "%Y-%m-%dT%H:%M:%SZ"
LOG = logging.getLogger(__name__)

DEFAULT_THROTTLER_VALUE = 2

_SEPARATOR_REGEX = re.compile(r'[/\\]+')


class WaitTimeout(Exception):
    """Default exception coming from wait_until_true() function."""


class LockWithTimer(object):
    def __init__(self, threshold):
        self._threshold = threshold
        self.timestamp = 0
        self._lock = threading.Lock()

    def acquire(self):
        return self._lock.acquire(False)

    def release(self):
        return self._lock.release()

    def time_to_wait(self):
        return self.timestamp - time.time() + self._threshold


# REVISIT(jlibosva): Some parts of throttler may be similar to what
#                    neutron.notifiers.batch_notifier.BatchNotifier does. They
#                    could be refactored and unified.
def throttler(threshold=DEFAULT_THROTTLER_VALUE):
    """Throttle number of calls to a function to only once per 'threshold'.
    """
    def decorator(f):
        lock_with_timer = LockWithTimer(threshold)

        @functools.wraps(f)
        def wrapper(*args, **kwargs):
            if lock_with_timer.acquire():
                try:
                    fname = f.__name__
                    time_to_wait = lock_with_timer.time_to_wait()
                    if time_to_wait > 0:
                        LOG.debug("Call of function %s scheduled, sleeping "
                                  "%.1f seconds", fname, time_to_wait)
                        # Decorated function has been called recently, wait.
                        eventlet.sleep(time_to_wait)
                    lock_with_timer.timestamp = time.time()
                finally:
                    lock_with_timer.release()
                LOG.debug("Calling throttled function %s", fname)
                return f(*args, **kwargs)
        return wrapper
    return decorator


def _subprocess_setup():
    # Python installs a SIGPIPE handler by default. This is usually not what
    # non-Python subprocesses expect.
    signal.signal(signal.SIGPIPE, signal.SIG_DFL)


def subprocess_popen(args, stdin=None, stdout=None, stderr=None, shell=False,
                     env=None, preexec_fn=_subprocess_setup, close_fds=True):

    return subprocess.Popen(args, shell=shell, stdin=stdin, stdout=stdout,
                            stderr=stderr, preexec_fn=preexec_fn,
                            close_fds=close_fds, env=env)


def get_first_host_ip(net, ip_version):
    return str(netaddr.IPAddress(net.first + 1, ip_version))


def log_opt_values(log):
    cfg.CONF.log_opt_values(log, logging.DEBUG)


def get_dhcp_agent_device_id(network_id, host):
    # Split host so as to always use only the hostname and
    # not the domain name. This will guarantee consistency
    # whether a local hostname or an fqdn is passed in.
    local_hostname = host.split('.')[0]
    host_uuid = uuid.uuid5(uuid.NAMESPACE_DNS, str(local_hostname))
    return 'dhcp%s-%s' % (host_uuid, network_id)


class exception_logger(object):
    """Wrap a function and log raised exception

    :param logger: the logger to log the exception default is LOG.exception

    :returns: origin value if no exception raised; re-raise the exception if
              any occurred

    """
    def __init__(self, logger=None):
        self.logger = logger

    def __call__(self, func):
        if self.logger is None:
            LOG = logging.getLogger(func.__module__)
            self.logger = LOG.exception

        def call(*args, **kwargs):
            try:
                return func(*args, **kwargs)
            except Exception as e:
                with excutils.save_and_reraise_exception():
                    self.logger(e)
        return call


def get_other_dvr_serviced_device_owners(host_dvr_for_dhcp=True):
    """Return device_owner names for ports that should be serviced by DVR

    This doesn't return DEVICE_OWNER_COMPUTE_PREFIX since it is a
    prefix, not a complete device_owner name, so should be handled
    separately (see is_dvr_serviced() below)
    """
    device_owners = [n_const.DEVICE_OWNER_LOADBALANCER,
                     n_const.DEVICE_OWNER_LOADBALANCERV2,
                     trunk_constants.TRUNK_SUBPORT_OWNER]
    if host_dvr_for_dhcp:
        device_owners.append(n_const.DEVICE_OWNER_DHCP)
    return device_owners


def get_dvr_allowed_address_pair_device_owners():
    """Return device_owner names for allowed_addr_pair ports serviced by DVR

    This just returns the device owners that are used by the
    allowed_address_pair ports. Right now only the device_owners shown
    below are used by the allowed_address_pair ports.
    Later if other device owners are used for allowed_address_pairs those
    device_owners should be added to the list below.
    """
    # TODO(Swami): Convert these methods to constants.
    # Add the constants variable to the neutron-lib
    return [n_const.DEVICE_OWNER_LOADBALANCER,
            n_const.DEVICE_OWNER_LOADBALANCERV2]


def is_dvr_serviced(device_owner):
    """Check if the port need to be serviced by DVR

    Helper function to check the device owners of the
    ports in the compute and service node to make sure
    if they are required for DVR or any service directly or
    indirectly associated with DVR.
    """
    return (device_owner.startswith(n_const.DEVICE_OWNER_COMPUTE_PREFIX) or
            device_owner in get_other_dvr_serviced_device_owners())


def is_fip_serviced(device_owner):
    """Check if the port can be assigned a floating IP

    Helper function to check the device owner of a
    port can be assigned a floating IP.
    """
    return device_owner != n_const.DEVICE_OWNER_DHCP


def ip_to_cidr(ip, prefix=None):
    """Convert an ip with no prefix to cidr notation

    :param ip: An ipv4 or ipv6 address.  Convertable to netaddr.IPNetwork.
    :param prefix: Optional prefix.  If None, the default 32 will be used for
        ipv4 and 128 for ipv6.
    """
    net = netaddr.IPNetwork(ip)
    if prefix is not None:
        # Can't pass ip and prefix separately.  Must concatenate strings.
        net = netaddr.IPNetwork(str(net.ip) + '/' + str(prefix))
    return str(net)


def cidr_to_ip(ip_cidr):
    """Strip the cidr notation from an ip cidr or ip

    :param ip_cidr: An ipv4 or ipv6 address, with or without cidr notation
    """
    net = netaddr.IPNetwork(ip_cidr)
    return str(net.ip)


def cidr_mask(ip_cidr):
    """Returns the subnet mask length from a cidr

    :param ip_cidr: An ipv4 or ipv6 cidr mask length
    """
    return netaddr.IPNetwork(ip_cidr).netmask.netmask_bits()


def fixed_ip_cidrs(fixed_ips):
    """Create a list of a port's fixed IPs in cidr notation.

    :param fixed_ips: A neutron port's fixed_ips dictionary
    """
    return [ip_to_cidr(fixed_ip['ip_address'], fixed_ip.get('prefixlen'))
            for fixed_ip in fixed_ips]


def is_cidr_host(cidr):
    """Determines if the cidr passed in represents a single host network

    :param cidr: Either an ipv4 or ipv6 cidr.
    :returns: True if the cidr is /32 for ipv4 or /128 for ipv6.
    :raises ValueError: raises if cidr does not contain a '/'.  This disallows
        plain IP addresses specifically to avoid ambiguity.
    """
    if '/' not in str(cidr):
        raise ValueError(_("cidr doesn't contain a '/'"))
    net = netaddr.IPNetwork(cidr)
    if net.version == 4:
        return net.prefixlen == n_const.IPv4_BITS
    return net.prefixlen == n_const.IPv6_BITS


def cidr_mask_length(cidr):
    """Returns the mask length of a cidr

    :param cidr: (string) either an ipv4 or ipv6 cidr or a host IP.
    :returns: (int) mask length of a cidr; in case of host IP, the mask length
              will be 32 (IPv4) or 128 (IPv6)
    """
    return netaddr.IPNetwork(cidr).netmask.netmask_bits()


def cidr_broadcast_address(cidr):
    """Returns the broadcast address of a cidr

    :param cidr: (string, netaddr.IPNetwork, netaddr.IPAddress) either an ipv4
                 or ipv6 cidr or a host IP.
    :returns: (string) broadcast address of the cidr, None if the cidr has no
              broadcast domain
    """
    broadcast = netaddr.IPNetwork(cidr).broadcast
    if broadcast:
        return str(broadcast)


def get_ip_version(ip_or_cidr):
    return netaddr.IPNetwork(ip_or_cidr).version


def ip_version_from_int(ip_version_int):
    if ip_version_int == 4:
        return n_const.IPv4
    if ip_version_int == 6:
        return n_const.IPv6
    raise ValueError(_('Illegal IP version number'))


def get_network_length(ip_version):
    """Returns the network length depeding on the IP version"""
    return (n_const.IPv4_BITS if ip_version == n_const.IP_VERSION_4
            else n_const.IPv6_BITS)


def get_socket_address_family(ip_version):
    """Returns the address family depending on the IP version"""
    return (int(socket.AF_INET if ip_version == n_const.IP_VERSION_4
                else socket.AF_INET6))


def is_version_greater_equal(version1, version2):
    """Returns True if version1 is greater or equal than version2 else False"""
    return (pkg_resources.parse_version(version1) >=
            pkg_resources.parse_version(version2))


class DelayedStringRenderer(object):
    """Takes a callable and its args and calls when __str__ is called

    Useful for when an argument to a logging statement is expensive to
    create. This will prevent the callable from being called if it's
    never converted to a string.
    """

    def __init__(self, function, *args, **kwargs):
        self.function = function
        self.args = args
        self.kwargs = kwargs

    def __str__(self):
        return str(self.function(*self.args, **self.kwargs))


def _hex_format(port, mask=0):

    def hex_str(num):
        return format(num, '#06x')
    if mask > 0:
        return "%s/%s" % (hex_str(port), hex_str(0xffff & ~mask))
    return hex_str(port)


def _gen_rules_port_min(port_min, top_bit):
    """Generate rules for port_min

    Encode a port range range(port_min, (port_min | (top_bit - 1)) + 1) into
    a set of bit value/masks.
    """
    # Processing starts with setting up mask and top_bit variables to their
    # maximum. Top_bit has the form (1000000) with '1' pointing to the register
    # being processed, while mask has the form (0111111) with '1' showing
    # possible range to be covered.

    # With each rule generation cycle, mask and top_bit are bit shifted to the
    # right. When top_bit reaches 0 it means that last register was processed.

    # Let port_min be n bits long, top_bit = 1 << k, 0<=k<=n-1.

    # Each cycle step checks the following conditions:

    #     1). port & mask == 0
    #     This means that remaining bits k..1 are equal to '0' and can be
    #     covered by a single port/mask rule.

    #     If condition 1 doesn't fit, then both top_bit and mask are bit
    #     shifted to the right and condition 2 is checked:

    #     2). port & top_bit == 0
    #     This means that kth port bit is equal to '0'. By setting it to '1'
    #     and masking other (k-1) bits all ports in range
    #     [P, P + 2^(k-1)-1] are guaranteed to be covered.
    #     Let p_k be equal to port first (n-k) bits with rest set to 0.
    #     Then P = p_k | top_bit.

    # Correctness proof:
    # The remaining range to be encoded in a cycle is calculated as follows:
    # R = [port_min, port_min | mask].
    # If condition 1 holds, then a rule that covers R is generated and the job
    # is done.
    # If condition 2 holds, then the rule emitted will cover 2^(k-1) values
    # from the range. Remaining range R will shrink by 2^(k-1).
    # If condition 2 doesn't hold, then even after top_bit/mask shift in next
    # iteration the value of R won't change.

    # Full cycle example for range [40, 64):
    # port=0101000, top_bit=1000000, k=6
    # * step 1, k=6, R=[40, 63]
    #   top_bit=1000000, mask=0111111 -> condition 1 doesn't hold, shifting
    #                                    mask/top_bit
    #   top_bit=0100000, mask=0011111 -> condition 2 doesn't hold

    # * step 2, k=5, R=[40, 63]
    #   top_bit=0100000, mask=0011111 -> condition 1 doesn't hold, shifting
    #                                    mask/top_bit
    #   top_bit=0010000, mask=0001111 -> condition 2 holds -> 011xxxx or
    #                                                         0x0030/fff0
    # * step 3, k=4, R=[40, 47]
    #   top_bit=0010000, mask=0001111 -> condition 1 doesn't hold, shifting
    #                                    mask/top_bit
    #   top_bit=0001000, mask=0000111 -> condition 2 doesn't hold

    # * step 4, k=3, R=[40, 47]
    #   top_bit=0001000, mask=0000111 -> condition 1 holds -> 0101xxx or
    #                                                         0x0028/fff8

    #   rules=[0x0030/fff0, 0x0028/fff8]

    rules = []
    mask = top_bit - 1

    while True:
        if (port_min & mask) == 0:
            # greedy matched a streak of '0' in port_min
            rules.append(_hex_format(port_min, mask))
            break
        top_bit >>= 1
        mask >>= 1
        if (port_min & top_bit) == 0:
            # matched next '0' in port_min to substitute for '1' in resulting
            # rule
            rules.append(_hex_format(port_min & ~mask | top_bit, mask))
    return rules


def _gen_rules_port_max(port_max, top_bit):
    """Generate rules for port_max

    Encode a port range range(port_max & ~(top_bit - 1), port_max + 1) into
    a set of bit value/masks.
    """
    # Processing starts with setting up mask and top_bit variables to their
    # maximum. Top_bit has the form (1000000) with '1' pointing to the register
    # being processed, while mask has the form (0111111) with '1' showing
    # possible range to be covered.

    # With each rule generation cycle, mask and top_bit are bit shifted to the
    # right. When top_bit reaches 0 it means that last register was processed.

    # Let port_max be n bits long, top_bit = 1 << k, 0<=k<=n-1.

    # Each cycle step checks the following conditions:

    #     1). port & mask == mask
    #     This means that remaining bits k..1 are equal to '1' and can be
    #     covered by a single port/mask rule.

    #     If condition 1 doesn't fit, then both top_bit and mask are bit
    #     shifted to the right and condition 2 is checked:

    #     2). port & top_bit == top_bit
    #     This means that kth port bit is equal to '1'. By setting it to '0'
    #     and masking other (k-1) bits all ports in range
    #     [P, P + 2^(k-1)-1] are guaranteed to be covered.
    #     Let p_k be equal to port first (n-k) bits with rest set to 0.
    #     Then P = p_k | ~top_bit.

    # Correctness proof:
    # The remaining range to be encoded in a cycle is calculated as follows:
    # R = [port_max & ~mask, port_max].
    # If condition 1 holds, then a rule that covers R is generated and the job
    # is done.
    # If condition 2 holds, then the rule emitted will cover 2^(k-1) values
    # from the range. Remaining range R will shrink by 2^(k-1).
    # If condition 2 doesn't hold, then even after top_bit/mask shift in next
    # iteration the value of R won't change.

    # Full cycle example for range [64, 105]:
    # port=1101001, top_bit=1000000, k=6
    # * step 1, k=6, R=[64, 105]
    #   top_bit=1000000, mask=0111111 -> condition 1 doesn't hold, shifting
    #                                    mask/top_bit
    #   top_bit=0100000, mask=0011111 -> condition 2 holds -> 10xxxxx or
    #                                                         0x0040/ffe0
    # * step 2, k=5, R=[96, 105]
    #   top_bit=0100000, mask=0011111 -> condition 1 doesn't hold, shifting
    #                                    mask/top_bit
    #   top_bit=0010000, mask=0001111 -> condition 2 doesn't hold

    # * step 3, k=4, R=[96, 105]
    #   top_bit=0010000, mask=0001111 -> condition 1 doesn't hold, shifting
    #                                    mask/top_bit
    #   top_bit=0001000, mask=0000111 -> condition 2 holds -> 1100xxx or
    #                                                         0x0060/fff8
    # * step 4, k=3, R=[104, 105]
    #   top_bit=0001000, mask=0000111 -> condition 1 doesn't hold, shifting
    #                                    mask/top_bit
    #   top_bit=0000100, mask=0000011 -> condition 2 doesn't hold

    # * step 5, k=2, R=[104, 105]
    #   top_bit=0000100, mask=0000011 -> condition 1 doesn't hold, shifting
    #                                    mask/top_bit
    #   top_bit=0000010, mask=0000001 -> condition 2 doesn't hold

    # * step 6, k=1, R=[104, 105]
    #   top_bit=0000010, mask=0000001 -> condition 1 holds -> 1101001 or
    #                                                         0x0068

    #   rules=[0x0040/ffe0, 0x0060/fff8, 0x0068]

    rules = []
    mask = top_bit - 1

    while True:
        if (port_max & mask) == mask:
            # greedy matched a streak of '1' in port_max
            rules.append(_hex_format(port_max & ~mask, mask))
            break
        top_bit >>= 1
        mask >>= 1
        if (port_max & top_bit) == top_bit:
            # matched next '1' in port_max to substitute for '0' in resulting
            # rule
            rules.append(_hex_format(port_max & ~mask & ~top_bit, mask))
    return rules


def port_rule_masking(port_min, port_max):
    """Translate a range [port_min, port_max] into a set of bitwise matches.

    Each match has the form 'port/mask'. The port and mask are 16-bit numbers
    written in hexadecimal prefixed by 0x. Each 1-bit in mask requires that
    the corresponding bit in port must match. Each 0-bit in mask causes the
    corresponding bit to be ignored.
    """

    # Let binary representation of port_min and port_max be n bits long and
    # have first m bits in common, 0 <= m <= n.

    # If remaining (n - m) bits of given ports define 2^(n-m) values, then
    # [port_min, port_max] range is covered by a single rule.
    # For example:
    # n = 6
    # port_min = 16 (binary 010000)
    # port_max = 23 (binary 010111)
    # Ports have m=3 bits in common with the remaining (n-m)=3 bits
    # covering range [0, 2^3), which equals to a single 010xxx rule. The algo
    # will return [0x0010/fff8].

    # Else [port_min, port_max] range will be split into 2: range [port_min, T)
    # and [T, port_max]. Let p_m be the common part of port_min and port_max
    # with other (n-m) bits set to 0. Then T = p_m | 1 << (n-m-1).
    # For example:
    # n = 7
    # port_min = 40  (binary 0101000)
    # port_max = 105 (binary 1101001)
    # Ports have m=0 bits in common, p_m=000000. Then T=1000000 and the
    # initial range [40, 105] is divided into [40, 64) and [64, 105].
    # Each of the ranges will be processed separately, then the generated rules
    # will be merged.

    # Check port_max >= port_min.
    if port_max < port_min:
        raise ValueError(_("'port_max' is smaller than 'port_min'"))

    bitdiff = port_min ^ port_max
    if bitdiff == 0:
        # port_min == port_max
        return [_hex_format(port_min)]
    # for python3.x, bit_length could be used here
    top_bit = 1
    while top_bit <= bitdiff:
        top_bit <<= 1
    if (port_min & (top_bit - 1) == 0 and
            port_max & (top_bit - 1) == top_bit - 1):
        # special case, range of 2^k ports is covered
        return [_hex_format(port_min, top_bit - 1)]

    top_bit >>= 1
    rules = []
    rules.extend(_gen_rules_port_min(port_min, top_bit))
    rules.extend(_gen_rules_port_max(port_max, top_bit))
    return rules


def create_object_with_dependency(creator, dep_getter, dep_creator,
                                  dep_id_attr, dep_deleter):
    """Creates an object that binds to a dependency while handling races.

    creator is a function that expected to take the result of either
    dep_getter or dep_creator.

    The result of dep_getter and dep_creator must have an attribute of
    dep_id_attr be used to determine if the dependency changed during object
    creation.

    dep_deleter will be called with a the result of dep_creator if the creator
    function fails due to a non-dependency reason or the retries are exceeded.

    dep_getter should return None if the dependency does not exist.

    dep_creator can raise a DBDuplicateEntry to indicate that a concurrent
    create of the dependency occurred and the process will restart to get the
    concurrently created one.

    This function will return both the created object and the dependency it
    used/created.

    This function protects against all of the cases where the dependency can
    be concurrently removed by catching exceptions and restarting the
    process of creating the dependency if one no longer exists. It will
    give up after neutron_lib.db.api.MAX_RETRIES and raise the exception it
    encounters after that.
    """
    result, dependency, dep_id, made_locally = None, None, None, False
    for attempts in range(1, db_api.MAX_RETRIES + 1):
        # we go to max + 1 here so the exception handlers can raise their
        # errors at the end
        try:
            dependency = dep_getter()
            if not dependency:
                dependency = dep_creator()
                made_locally = True
            dep_id = getattr(dependency, dep_id_attr)
        except db_exc.DBDuplicateEntry:
            # dependency was concurrently created.
            with excutils.save_and_reraise_exception() as ctx:
                if attempts < db_api.MAX_RETRIES:
                    # sleep for a random time between 0 and 1 second to
                    # make sure a concurrent worker doesn't retry again
                    # at exactly the same time
                    time.sleep(random.uniform(0, 1))
                    ctx.reraise = False
                    continue
        try:
            result = creator(dependency)
            break
        except Exception:
            with excutils.save_and_reraise_exception() as ctx:
                # check if dependency we tried to use was removed during
                # object creation
                if attempts < db_api.MAX_RETRIES:
                    dependency = dep_getter()
                    if not dependency or dep_id != getattr(dependency,
                                                           dep_id_attr):
                        ctx.reraise = False
                        continue
                # we have exceeded retries or have encountered a non-dependency
                # related failure so we try to clean up the dependency if we
                # created it before re-raising
                if made_locally and dependency:
                    try:
                        dep_deleter(dependency)
                    except Exception:
                        LOG.exception("Failed cleaning up dependency %s",
                                      dep_id)
    return result, dependency


def transaction_guard(f):
    """Ensures that the context passed in is not in a transaction.

    Various Neutron methods modifying resources have assumptions that they will
    not be called inside of a transaction because they perform operations that
    expect all data to be committed to the database (e.g. ML2 postcommit calls)
    and/or they have side effects on external systems.
    So calling them in a transaction can lead to consistency errors on failures
    since the side effect will not be reverted on a DB rollback.

    If you receive this error, you must alter your code to handle the fact that
    the thing you are calling can have side effects so using transactions to
    undo on failures is not possible.
    """
    @functools.wraps(f)
    def inner(self, context, *args, **kwargs):
        # FIXME(kevinbenton): get rid of all uses of this flag
        if (context.session.is_active and
                getattr(context, 'GUARD_TRANSACTION', True)):
            raise RuntimeError(_("Method %s cannot be called within a "
                                 "transaction.") % f)
        return f(self, context, *args, **kwargs)
    return inner


def wait_until_true(predicate, timeout=60, sleep=1, exception=None):
    """Wait until callable predicate is evaluated as True

    :param predicate: Callable deciding whether waiting should continue.
    Best practice is to instantiate predicate with functools.partial()
    :param timeout: Timeout in seconds how long should function wait.
    :param sleep: Polling interval for results in seconds.
    :param exception: Exception instance to raise on timeout. If None is passed
                      (default) then WaitTimeout exception is raised.
    """
    try:
        with eventlet.Timeout(timeout):
            while not predicate():
                eventlet.sleep(sleep)
    except eventlet.Timeout:
        if exception is not None:
            # pylint: disable=raising-bad-type
            raise exception
        raise WaitTimeout(_("Timed out after %d seconds") % timeout)


class classproperty(object):
    def __init__(self, f):
        self.func = f

    def __get__(self, obj, owner):
        return self.func(owner)


_NO_ARGS_MARKER = object()


def attach_exc_details(e, msg, args=_NO_ARGS_MARKER):
    e._error_context_msg = msg
    e._error_context_args = args


def extract_exc_details(e):
    for attr in ('_error_context_msg', '_error_context_args'):
        if not hasattr(e, attr):
            return u'No details.'
    details = e._error_context_msg
    args = e._error_context_args
    if args is _NO_ARGS_MARKER:
        return details
    return details % args


def import_modules_recursively(topdir):
    '''Import and return all modules below the topdir directory.'''
    topdir = _SEPARATOR_REGEX.sub('/', topdir)
    modules = []
    for root, dirs, files in os.walk(topdir):
        for file_ in files:
            if file_[-3:] != '.py':
                continue

            module = file_[:-3]
            if module == '__init__':
                continue

            import_base = _SEPARATOR_REGEX.sub('.', root)

            # NOTE(ihrachys): in Python3, or when we are not located in the
            # directory containing neutron code, __file__ is absolute, so we
            # should truncate it to exclude PYTHONPATH prefix
            prefixlen = len(os.path.dirname(neutron.__file__))
            import_base = 'neutron' + import_base[prefixlen:]

            module = '.'.join([import_base, module])
            if module not in sys.modules:
                importlib.import_module(module)
            modules.append(module)

    return modules


def get_rand_name(max_length=None, prefix='test'):
    """Return a random string.

    The string will start with 'prefix' and will be exactly 'max_length'.
    If 'max_length' is None, then exactly 8 random characters, each
    hexadecimal, will be added. In case len(prefix) <= len(max_length),
    ValueError will be raised to indicate the problem.
    """
    return get_related_rand_names([prefix], max_length)[0]


def get_rand_device_name(prefix='test'):
    return get_rand_name(
        max_length=n_const.DEVICE_NAME_MAX_LEN, prefix=prefix)


def get_related_rand_names(prefixes, max_length=None):
    """Returns a list of the prefixes with the same random characters appended

    :param prefixes: A list of prefix strings
    :param max_length: The maximum length of each returned string
    :returns: A list with each prefix appended with the same random characters
    """

    if max_length:
        length = max_length - max(len(p) for p in prefixes)
        if length <= 0:
            raise ValueError(
                _("'max_length' must be longer than all prefixes"))
    else:
        length = 8
    rndchrs = helpers.get_random_string(length)
    return [p + rndchrs for p in prefixes]


def get_related_rand_device_names(prefixes):
    return get_related_rand_names(prefixes,
                                  max_length=n_const.DEVICE_NAME_MAX_LEN)


def bytes_to_bits(value):
    return value * 8


def bits_to_kilobits(value, base):
    # NOTE(slaweq): round up that even 1 bit will give 1 kbit as a result
    return int((value + (base - 1)) / base)


def disable_extension_by_service_plugin(core_plugin, service_plugin):
    if ('filter-validation' in core_plugin.supported_extension_aliases and
            not api_common.is_filter_validation_supported(service_plugin)):
        core_plugin.supported_extension_aliases.remove('filter-validation')
        LOG.info('Disable filter validation extension by service plugin '
                 '%s.', service_plugin.__class__.__name__)


def get_port_fixed_ips_set(port):
    return set([ip["ip_address"] for ip in port.get("fixed_ips", [])])


def port_ip_changed(new_port, original_port):
    if not new_port or not original_port:
        return False

    # Quantity is not same, so it is changed.
    if (len(new_port.get("fixed_ips", [])) !=
            len(original_port.get("fixed_ips", []))):
        return True

    # IPs can be placed in any order, so use python set to verify the
    # fixed IP addresses.
    if (get_port_fixed_ips_set(new_port) !=
            get_port_fixed_ips_set(original_port)):
        return True

    return False


def validate_rp_bandwidth(rp_bandwidths, device_names):
    """Validate resource provider bandwidths against device names.

    :param rp_bandwidths: Dict containing resource provider bandwidths,
                          in the form:
                          {'phy1': {'ingress': 100, 'egress': 100}}
    :param device_names: A set of the device names given in bridge_mappings
                         in case of ovs-agent or in physical_device_mappings
                         in case of sriov-agent
    :raises ValueError: In case of the devices (keys) in the rp_bandwidths dict
                        are not in the device_names set.
    """

    for dev_name in rp_bandwidths:
        if dev_name not in device_names:
            raise ValueError(_(
                "Invalid resource_provider_bandwidths: "
                "Device name %(dev_name)s is missing from "
                "device mappings") % {'dev_name': dev_name})


def collect_profiler_info():
    p = profiler.get()
    if p:
        return {
            "hmac_key": p.hmac_key,
            "base_id": p.get_base_id(),
            "parent_id": p.get_id(),
        }


def spawn(func, *args, **kwargs):
    """As eventlet.spawn() but with osprofiler initialized in the new threads

    osprofiler stores the profiler instance in thread local storage, therefore
    in new threads (including eventlet threads) osprofiler comes uninitialized
    by default. This spawn() is a stand-in replacement for eventlet.spawn()
    but we re-initialize osprofiler in threads spawn()-ed.
    """

    profiler_info = collect_profiler_info()

    @functools.wraps(func)
    def wrapper(*args, **kwargs):
        if profiler_info:
            profiler.init(**profiler_info)
        return func(*args, **kwargs)

    return eventlet.spawn(wrapper, *args, **kwargs)


def spawn_n(func, *args, **kwargs):
    """See spawn() above"""

    profiler_info = collect_profiler_info()

    @functools.wraps(func)
    def wrapper(*args, **kwargs):
        if profiler_info:
            profiler.init(**profiler_info)
        return func(*args, **kwargs)

    return eventlet.spawn_n(wrapper, *args, **kwargs)


def timecost(f):
    call_id = uuidutils.generate_uuid()
    message_base = ("Time-cost: call %(call_id)s function %(fname)s ") % {
                    "call_id": call_id, "fname": f.__name__}
    end_message = (message_base + "took %(seconds).3fs seconds to run")

    @timeutils.time_it(LOG, message=end_message, min_duration=None)
    def wrapper(*args, **kwargs):
        LOG.debug(message_base + "start")
        ret = f(*args, **kwargs)
        return ret
    return wrapper


class SingletonDecorator:

    def __init__(self, klass):
        self._klass = klass
        self._instance = None

    def __call__(self, *args, **kwargs):
        if self._instance is None:
            self._instance = self._klass(*args, **kwargs)
        return self._instance


def with_metaclass(meta, *bases):
    """Function from jinja2/_compat.py. License: BSD.

    Method imported from "futures".

    Use it like this::

        class BaseForm(object):
            pass

        class FormType(type):
            pass

        class Form(with_metaclass(FormType, BaseForm)):
            pass

    This requires a bit of explanation: the basic idea is to make a
    dummy metaclass for one level of class instantiation that replaces
    itself with the actual metaclass.  Because of internal type checks
    we also need to make sure that we downgrade the custom metaclass
    for one level to something closer to type (that's why __call__ and
    __init__ comes back from type etc.).

    This has the advantage over six.with_metaclass of not introducing
    dummy classes into the final MRO.
    """
    class metaclass(meta):
        __call__ = type.__call__
        __init__ = type.__init__

        def __new__(cls, name, this_bases, d):
            if this_bases is None:
                return type.__new__(cls, name, (), d)
            return meta(name, bases, d)

    return metaclass('temporary_class', None, {})


def get_sql_random_method(sql_dialect_name):
    """Return the SQL random method supported depending on the dialect."""
    # NOTE(ralonsoh): this method is a good candidate to be implemented in
    # oslo.db.
    # https://www.postgresql.org/docs/8.2/functions-math.html
    # https://www.sqlite.org/c3ref/randomness.html
    if sql_dialect_name in (postgresql_dialect.name, sqlite_dialect.name):
        return sql_func.random
    # https://dev.mysql.com/doc/refman/8.0/en/mathematical-functions.html
    elif sql_dialect_name == mysql_dialect.name:
        return sql_func.rand


def get_az_hints(resource):
    """Return the availability zone hints from a given resource."""
<<<<<<< HEAD
    return (resource.get(az_def.AZ_HINTS) or
            cfg.CONF.default_availability_zones)


def skip_exceptions(exceptions):
    """Decorator to catch and hide any provided exception in the argument"""

    # NOTE(ralonsoh): could be rehomed to neutron-lib.
    if not isinstance(exceptions, list):
        exceptions = [exceptions]

    def decorator(function):
        @functools.wraps(function)
        def wrapper(*args, **kwargs):
            try:
                return function(*args, **kwargs)
            except Exception as exc:
                with excutils.save_and_reraise_exception() as ctx:
                    if issubclass(type(exc), tuple(exceptions)):
                        LOG.info('Skipped exception %s when calling method %s',
                                 ctx.value.__repr__(), function.__repr__())
                        ctx.reraise = False
        return wrapper
    return decorator
=======
    return (sorted(resource.get(az_def.AZ_HINTS, [])) or
            cfg.CONF.default_availability_zones)
>>>>>>> 781500da
<|MERGE_RESOLUTION|>--- conflicted
+++ resolved
@@ -987,8 +987,7 @@
 
 def get_az_hints(resource):
     """Return the availability zone hints from a given resource."""
-<<<<<<< HEAD
-    return (resource.get(az_def.AZ_HINTS) or
+    return (sorted(resource.get(az_def.AZ_HINTS, [])) or
             cfg.CONF.default_availability_zones)
 
 
@@ -1011,8 +1010,4 @@
                                  ctx.value.__repr__(), function.__repr__())
                         ctx.reraise = False
         return wrapper
-    return decorator
-=======
-    return (sorted(resource.get(az_def.AZ_HINTS, [])) or
-            cfg.CONF.default_availability_zones)
->>>>>>> 781500da
+    return decorator