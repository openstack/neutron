--- conflicted
+++ resolved
@@ -65,15 +65,8 @@
 def api_create_net(client, *args):
     tid, name = args
     data = {'network': {'net-name': '%s' % name}}
-<<<<<<< HEAD
-    body = Serializer().serialize(data, CONTENT_TYPE)
-    res = client.do_request(tid, 'POST', "/networks." + FORMAT, body=body)
-    rd = json.loads(res.read())
-    LOG.debug(rd)
-=======
     res = client.create_network(data)
     LOG.debug(res)
->>>>>>> 4f50b13b
     nid = None
     try:
         nid = res["networks"]["network"]["id"]
@@ -141,20 +134,12 @@
 def api_rename_net(client, *args):
     tid, nid, name = args
     data = {'network': {'net-name': '%s' % name}}
-<<<<<<< HEAD
-    body = Serializer().serialize(data, CONTENT_TYPE)
-    res = client.do_request(tid, 'PUT', "/networks/%s.%s" % (nid, FORMAT),
-      body=body)
-    resdict = json.loads(res.read())
-    LOG.debug(resdict)
-=======
     try:
         res = client.update_network(nid, data)
     except Exception, e:
         LOG.error("Failed to rename network %s: %s" % (nid, e))
         return
     LOG.debug(res)
->>>>>>> 4f50b13b
     print "Renamed Virtual Network with ID:%s" % nid
 
 
